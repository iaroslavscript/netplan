--- conflicted
+++ resolved
@@ -215,6 +215,7 @@
     /* systemd-networkd defaults to IPv6 LL enabled; keep that default */
     cur_netdef->linklocal.ipv6 = TRUE;
     cur_netdef->sriov_vlan_filter = FALSE;
+    cur_netdef->sriov_explicit_vf_count = G_MAXUINT; /* 0 is a valid number of VFs */
 
     /* DHCP override defaults */
     initialize_dhcp_overrides(&cur_netdef->dhcp4_overrides);
@@ -2238,32 +2239,7 @@
             if (cur_netdef->type != GPOINTER_TO_UINT(data))
                 return yaml_error(key, error, "Updated definition '%s' changes device type", scalar(key));
         } else {
-<<<<<<< HEAD
             netplan_netdef_new(scalar(key), GPOINTER_TO_UINT(data), backend_cur_type);
-=======
-            /* create new network definition */
-            cur_netdef = g_new0(NetplanNetDefinition, 1);
-            cur_netdef->type = GPOINTER_TO_UINT(data);
-            cur_netdef->backend = backend_cur_type ?: NETPLAN_BACKEND_NONE;
-            cur_netdef->id = g_strdup(scalar(key));
-
-            /* Set some default values */
-            cur_netdef->vlan_id = G_MAXUINT; /* 0 is a valid ID */
-            cur_netdef->tunnel.mode = NETPLAN_TUNNEL_MODE_UNKNOWN;
-            cur_netdef->dhcp_identifier = g_strdup("duid"); /* keep networkd's default */
-            /* systemd-networkd defaults to IPv6 LL enabled; keep that default */
-            cur_netdef->linklocal.ipv6 = TRUE;
-            g_hash_table_insert(netdefs, cur_netdef->id, cur_netdef);
-            netdefs_ordered = g_list_append(netdefs_ordered, cur_netdef);
-            cur_netdef->sriov_vlan_filter = FALSE;
-            cur_netdef->sriov_explicit_vf_count = G_MAXUINT; /* 0 is a valid number of VFs */
-
-            /* DHCP override defaults */
-            initialize_dhcp_overrides(&cur_netdef->dhcp4_overrides);
-            initialize_dhcp_overrides(&cur_netdef->dhcp6_overrides);
-
-            g_hash_table_insert(netdefs, cur_netdef->id, cur_netdef);
->>>>>>> c4bf2be0
         }
 
         // XXX: breaks multi-pass parsing.
