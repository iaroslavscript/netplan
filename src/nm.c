/*
 * Copyright (C) 2016 Canonical, Ltd.
 * Author: Martin Pitt <martin.pitt@ubuntu.com>
 *
 * This program is free software; you can redistribute it and/or modify
 * it under the terms of the GNU General Public License as published by
 * the Free Software Foundation; version 3.
 *
 * This program is distributed in the hope that it will be useful,
 * but WITHOUT ANY WARRANTY; without even the implied warranty of
 * MERCHANTABILITY or FITNESS FOR A PARTICULAR PURPOSE.  See the
 * GNU General Public License for more details.
 *
 * You should have received a copy of the GNU General Public License
 * along with this program.  If not, see <http://www.gnu.org/licenses/>.
 */

#include <stdlib.h>
#include <string.h>
#include <unistd.h>
#include <sys/stat.h>
#include <arpa/inet.h>

#include <glib.h>
#include <glib/gprintf.h>
#include <uuid.h>

#include "nm.h"
#include "parse.h"
#include "util.h"

GString* udev_rules;


/**
 * Append NM device specifier of @def to @s.
 */
static void
g_string_append_netdef_match(GString* s, const NetplanNetDefinition* def)
{
    g_assert(!def->match.driver || def->set_name);
    if (def->match.mac) {
        g_string_append_printf(s, "mac:%s", def->match.mac);
    } else if (def->match.original_name || def->set_name || def->type >= NETPLAN_DEF_TYPE_VIRTUAL) {
        /* we always have the renamed name here */
        g_string_append_printf(s, "interface-name:%s",
                (def->type >= NETPLAN_DEF_TYPE_VIRTUAL) ? def->id
                                          : (def->set_name ?: def->match.original_name));
    } else {
        /* no matches → match all devices of that type */
        switch (def->type) {
            case NETPLAN_DEF_TYPE_ETHERNET:
                g_string_append(s, "type:ethernet");
                break;
            /* This cannot be reached with just NM and networkd backends, as
             * networkd does not support wifi and thus we'll never blacklist a
             * wifi device from NM. This would become relevant with another
             * wifi-supporting backend, but until then this just spoils 100%
             * code coverage.
            case NETPLAN_DEF_TYPE_WIFI:
                g_string_append(s, "type:wifi");
                break;
            */

            // LCOV_EXCL_START
            default:
                g_assert_not_reached();
            // LCOV_EXCL_STOP
        }
    }
}

/**
 * Return NM "type=" string.
 */
static const char*
type_str(const NetplanDefType type)
{
    switch (type) {
        case NETPLAN_DEF_TYPE_ETHERNET:
            return "ethernet";
<<<<<<< HEAD
        case NETPLAN_DEF_TYPE_WIFI:
=======
        case ND_GSM:
            return "gsm";
        case ND_WIFI:
>>>>>>> 0c067435
            return "wifi";
        case NETPLAN_DEF_TYPE_BRIDGE:
            return "bridge";
        case NETPLAN_DEF_TYPE_BOND:
            return "bond";
        case NETPLAN_DEF_TYPE_VLAN:
            return "vlan";
        case NETPLAN_DEF_TYPE_TUNNEL:
            return "ip-tunnel";
        // LCOV_EXCL_START
        default:
            g_assert_not_reached();
        // LCOV_EXCL_STOP
    }
}

/**
 * Return NM wifi "mode=" string.
 */
static const char*
wifi_mode_str(const NetplanWifiMode mode)
{
    switch (mode) {
        case NETPLAN_WIFI_MODE_INFRASTRUCTURE:
            return "infrastructure";
        case NETPLAN_WIFI_MODE_ADHOC:
            return "adhoc";
        case NETPLAN_WIFI_MODE_AP:
            return "ap";
        // LCOV_EXCL_START
        default:
            g_assert_not_reached();
        // LCOV_EXCL_STOP
    }
}

static void
write_search_domains(const NetplanNetDefinition* def, GString *s)
{
    if (def->search_domains) {
        g_string_append(s, "dns-search=");
        for (unsigned i = 0; i < def->search_domains->len; ++i)
            g_string_append_printf(s, "%s;", g_array_index(def->search_domains, char*, i));
        g_string_append(s, "\n");
    }
}

static void
write_routes(const NetplanNetDefinition* def, GString *s, int family)
{
    if (def->routes != NULL) {
        for (unsigned i = 0, j = 1; i < def->routes->len; ++i) {
            const NetplanIPRoute *cur_route = g_array_index(def->routes, NetplanIPRoute*, i);

            if (cur_route->family != family)
                continue;

            if (cur_route->type && g_ascii_strcasecmp(cur_route->type, "unicast") != 0) {
                g_fprintf(stderr, "ERROR: %s: NetworkManager only supports unicast routes\n", def->id);
                exit(1);
            }

            if (cur_route->scope && g_ascii_strcasecmp(cur_route->scope, "global") != 0) {
                g_fprintf(stderr, "ERROR: %s: NetworkManager only supports global scoped routes\n", def->id);
                exit(1);
            }

            if (cur_route->table != NETPLAN_ROUTE_TABLE_UNSPEC) {
                g_fprintf(stderr, "ERROR: %s: NetworkManager does not support non-default routing tables\n", def->id);
                exit(1);
            }

            if (cur_route->from) {
                g_fprintf(stderr, "ERROR: %s: NetworkManager does not support routes with 'from'\n", def->id);
                exit(1);
            }

            if (cur_route->onlink) {
                g_fprintf(stderr, "ERROR: %s: NetworkManager does not support on-link routes\n", def->id);
                exit(1);
            }

            g_string_append_printf(s, "route%d=%s,%s",
                                   j, cur_route->to, cur_route->via);
            if (cur_route->metric != NETPLAN_METRIC_UNSPEC)
                g_string_append_printf(s, ",%d", cur_route->metric);
            g_string_append(s, "\n");
            j++;
        }
    }
}

static void
write_bond_parameters(const NetplanNetDefinition* def, GString *s)
{
    GString* params = NULL;

    params = g_string_sized_new(200);

    if (def->bond_params.mode)
        g_string_append_printf(params, "\nmode=%s", def->bond_params.mode);
    if (def->bond_params.lacp_rate)
        g_string_append_printf(params, "\nlacp_rate=%s", def->bond_params.lacp_rate);
    if (def->bond_params.monitor_interval)
        g_string_append_printf(params, "\nmiimon=%s", def->bond_params.monitor_interval);
    if (def->bond_params.min_links)
        g_string_append_printf(params, "\nmin_links=%d", def->bond_params.min_links);
    if (def->bond_params.transmit_hash_policy)
        g_string_append_printf(params, "\nxmit_hash_policy=%s", def->bond_params.transmit_hash_policy);
    if (def->bond_params.selection_logic)
        g_string_append_printf(params, "\nad_select=%s", def->bond_params.selection_logic);
    if (def->bond_params.all_slaves_active)
        g_string_append_printf(params, "\nall_slaves_active=%d", def->bond_params.all_slaves_active);
    if (def->bond_params.arp_interval)
        g_string_append_printf(params, "\narp_interval=%s", def->bond_params.arp_interval);
    if (def->bond_params.arp_ip_targets) {
        g_string_append_printf(params, "\narp_ip_target=");
        for (unsigned i = 0; i < def->bond_params.arp_ip_targets->len; ++i) {
            if (i > 0)
                g_string_append_printf(params, ",");
            g_string_append_printf(params, "%s", g_array_index(def->bond_params.arp_ip_targets, char*, i));
        }
    }
    if (def->bond_params.arp_validate)
        g_string_append_printf(params, "\narp_validate=%s", def->bond_params.arp_validate);
    if (def->bond_params.arp_all_targets)
        g_string_append_printf(params, "\narp_all_targets=%s", def->bond_params.arp_all_targets);
    if (def->bond_params.up_delay)
        g_string_append_printf(params, "\nupdelay=%s", def->bond_params.up_delay);
    if (def->bond_params.down_delay)
        g_string_append_printf(params, "\ndowndelay=%s", def->bond_params.down_delay);
    if (def->bond_params.fail_over_mac_policy)
        g_string_append_printf(params, "\nfail_over_mac=%s", def->bond_params.fail_over_mac_policy);
    if (def->bond_params.gratuitous_arp) {
        g_string_append_printf(params, "\nnum_grat_arp=%d", def->bond_params.gratuitous_arp);
        /* Work around issue in NM where unset unsolicited_na will overwrite num_grat_arp:
         * https://github.com/NetworkManager/NetworkManager/commit/42b0bef33c77a0921590b2697f077e8ea7805166 */
        g_string_append_printf(params, "\nnum_unsol_na=%d", def->bond_params.gratuitous_arp);
    }
    if (def->bond_params.packets_per_slave)
        g_string_append_printf(params, "\npackets_per_slave=%d", def->bond_params.packets_per_slave);
    if (def->bond_params.primary_reselect_policy)
        g_string_append_printf(params, "\nprimary_reselect=%s", def->bond_params.primary_reselect_policy);
    if (def->bond_params.resend_igmp)
        g_string_append_printf(params, "\nresend_igmp=%d", def->bond_params.resend_igmp);
    if (def->bond_params.learn_interval)
        g_string_append_printf(params, "\nlp_interval=%s", def->bond_params.learn_interval);
    if (def->bond_params.primary_slave)
        g_string_append_printf(params, "\nprimary=%s", def->bond_params.primary_slave);

    if (params->len > 0)
        g_string_append_printf(s, "\n[bond]%s\n", params->str);

    g_string_free(params, TRUE);
}

static void
write_bridge_params(const NetplanNetDefinition* def, GString *s)
{
    GString* params = NULL;

    if (def->custom_bridging) {
        params = g_string_sized_new(200);

        if (def->bridge_params.ageing_time)
            g_string_append_printf(params, "ageing-time=%s\n", def->bridge_params.ageing_time);
        if (def->bridge_params.priority)
            g_string_append_printf(params, "priority=%u\n", def->bridge_params.priority);
        if (def->bridge_params.forward_delay)
            g_string_append_printf(params, "forward-delay=%s\n", def->bridge_params.forward_delay);
        if (def->bridge_params.hello_time)
            g_string_append_printf(params, "hello-time=%s\n", def->bridge_params.hello_time);
        if (def->bridge_params.max_age)
            g_string_append_printf(params, "max-age=%s\n", def->bridge_params.max_age);
        g_string_append_printf(params, "stp=%s\n", def->bridge_params.stp ? "true" : "false");

        g_string_append_printf(s, "\n[bridge]\n%s", params->str);

        g_string_free(params, TRUE);
    }
}

static void
write_tunnel_params(const NetplanNetDefinition* def, GString *s)
{
    g_string_append(s, "\n[ip-tunnel]\n");

    g_string_append_printf(s, "mode=%d\n", def->tunnel.mode);
    g_string_append_printf(s, "local=%s\n", def->tunnel.local_ip);
    g_string_append_printf(s, "remote=%s\n", def->tunnel.remote_ip);

    if (def->tunnel.input_key)
        g_string_append_printf(s, "input-key=%s\n", def->tunnel.input_key);
    if (def->tunnel.output_key)
        g_string_append_printf(s, "output-key=%s\n", def->tunnel.output_key);
}

static void
write_dot1x_auth_parameters(const NetplanAuthenticationSettings* auth, GString *s)
{
    if (auth->eap_method == NETPLAN_AUTH_EAP_NONE) {
        return;
    }

    g_string_append_printf(s, "\n[802-1x]\n");

    switch (auth->eap_method) {
        case NETPLAN_AUTH_EAP_NONE: break; // LCOV_EXCL_LINE
        case NETPLAN_AUTH_EAP_TLS:
            g_string_append(s, "eap=tls\n");
            break;
        case NETPLAN_AUTH_EAP_PEAP:
            g_string_append(s, "eap=peap\n");
            break;
        case NETPLAN_AUTH_EAP_TTLS:
            g_string_append(s, "eap=ttls\n");
            break;
    }

    if (auth->identity) {
        g_string_append_printf(s, "identity=%s\n", auth->identity);
    }
    if (auth->anonymous_identity) {
        g_string_append_printf(s, "anonymous-identity=%s\n", auth->anonymous_identity);
    }
    if (auth->password && auth->key_management != NETPLAN_AUTH_KEY_MANAGEMENT_WPA_PSK) {
        g_string_append_printf(s, "password=%s\n", auth->password);
    }
    if (auth->ca_certificate) {
        g_string_append_printf(s, "ca-cert=%s\n", auth->ca_certificate);
    }
    if (auth->client_certificate) {
        g_string_append_printf(s, "client-cert=%s\n", auth->client_certificate);
    }
    if (auth->client_key) {
        g_string_append_printf(s, "private-key=%s\n", auth->client_key);
    }
    if (auth->client_key_password) {
        g_string_append_printf(s, "private-key-password=%s\n", auth->client_key_password);
    }
    if (auth->phase2_auth) {
        g_string_append_printf(s, "phase2-auth=%s\n", auth->phase2_auth);
    }

}

static void
write_wifi_auth_parameters(const NetplanAuthenticationSettings* auth, GString *s)
{
    if (auth->key_management == NETPLAN_AUTH_KEY_MANAGEMENT_NONE) {
        return;
    }

    g_string_append(s, "\n[wifi-security]\n");

    switch (auth->key_management) {
        case NETPLAN_AUTH_KEY_MANAGEMENT_NONE: break; // LCOV_EXCL_LINE
        case NETPLAN_AUTH_KEY_MANAGEMENT_WPA_PSK:
            g_string_append(s, "key-mgmt=wpa-psk\n");
            if (auth->password) {
                g_string_append_printf(s, "psk=%s\n", auth->password);
            }
            break;
        case NETPLAN_AUTH_KEY_MANAGEMENT_WPA_EAP:
            g_string_append(s, "key-mgmt=wpa-eap\n");
            break;
        case NETPLAN_AUTH_KEY_MANAGEMENT_8021X:
            g_string_append(s, "key-mgmt=ieee8021x\n");
            break;
    }

    write_dot1x_auth_parameters(auth, s);
}

static void
maybe_generate_uuid(NetplanNetDefinition* def)
{
    if (uuid_is_null(def->uuid))
        uuid_generate(def->uuid);
}

/**
 * Generate NetworkManager configuration in @rootdir/run/NetworkManager/ for a
 * particular NetplanNetDefinition and NetplanWifiAccessPoint, as NM requires a separate
 * connection file for each SSID.
 * @def: The NetplanNetDefinition for which to create a connection
 * @rootdir: If not %NULL, generate configuration in this root directory
 *           (useful for testing).
 * @ap: The access point for which to create a connection. Must be %NULL for
 *      non-wifi types.
 */
static void
write_nm_conf_access_point(NetplanNetDefinition* def, const char* rootdir, const NetplanWifiAccessPoint* ap)
{
    GString *s = NULL;
    g_autofree char* conf_path = NULL;
    mode_t orig_umask;
    char uuidstr[37];

    if (def->type == NETPLAN_DEF_TYPE_WIFI)
        g_assert(ap);
    else
        g_assert(ap == NULL);

    s = g_string_new(NULL);
    g_string_append_printf(s, "[connection]\nid=netplan-%s", def->id);
    if (ap)
        g_string_append_printf(s, "-%s", ap->ssid);
    g_string_append_printf(s, "\ntype=%s\n", type_str(def->type));

    /* VLAN devices refer to us as their parent; if our ID is not a name but we
     * have matches, parent= must be the connection UUID, so put it into the
     * connection */
    if (def->has_vlans && def->has_match) {
        maybe_generate_uuid(def);
        uuid_unparse(def->uuid, uuidstr);
        g_string_append_printf(s, "uuid=%s\n", uuidstr);
    }

    if (def->type < NETPLAN_DEF_TYPE_VIRTUAL) {
        /* physical (existing) devices use matching; driver matching is not
         * supported, MAC matching is done below (different keyfile section),
         * so only match names here */
        if (def->set_name)
            g_string_append_printf(s, "interface-name=%s\n", def->set_name);
        else if (!def->has_match)
            g_string_append_printf(s, "interface-name=%s\n", def->id);
        else if (def->match.original_name) {
            /* NM does not support interface name globbing */
            if (strpbrk(def->match.original_name, "*[]?")) {
                g_fprintf(stderr, "ERROR: %s: NetworkManager definitions do not support name globbing\n", def->id);
                exit(1);
            }
            g_string_append_printf(s, "interface-name=%s\n", def->match.original_name);
        }
        /* else matches on something other than the name, do not restrict interface-name */
    } else {
        /* virtual (created) devices set a name */
        g_string_append_printf(s, "interface-name=%s\n", def->id);

        if (def->type == NETPLAN_DEF_TYPE_BRIDGE)
            write_bridge_params(def, s);
    }
    if (def->type == ND_GSM) {
        g_string_append_printf(s, "\n[gsm]\n");

        /* Use NetworkManager's auto configuration feature if no APN, username, or password is specified */
        if (def->gsm_params.auto_config || (!def->gsm_params.apn &&
                !def->gsm_params.username && !def->gsm_params.password)) {
            g_string_append_printf(s, "auto-config=true\n");
        } else {
            if (def->gsm_params.apn)
                g_string_append_printf(s, "apn=%s\n", def->gsm_params.apn);
            if (def->gsm_params.password)
                g_string_append_printf(s, "password=%s\n", def->gsm_params.password);
            if (def->gsm_params.username)
                g_string_append_printf(s, "username=%s\n", def->gsm_params.username);
        }

        if (def->gsm_params.device_id)
            g_string_append_printf(s, "device-id=%s\n", def->gsm_params.device_id);
        if (def->gsm_params.network_id)
            g_string_append_printf(s, "network-id=%s\n", def->gsm_params.network_id);
        if (def->gsm_params.pin)
            g_string_append_printf(s, "pin=%s\n", def->gsm_params.pin);
        if (def->gsm_params.sim_id)
            g_string_append_printf(s, "sim-id=%s\n", def->gsm_params.sim_id);
        if (def->gsm_params.sim_operator_id)
            g_string_append_printf(s, "sim-operator-id=%s\n", def->gsm_params.sim_operator_id);
    }
    if (def->bridge) {
        g_string_append_printf(s, "slave-type=bridge\nmaster=%s\n", def->bridge);

        if (def->bridge_params.path_cost || def->bridge_params.port_priority)
            g_string_append_printf(s, "\n[bridge-port]\n");
        if (def->bridge_params.path_cost)
            g_string_append_printf(s, "path-cost=%u\n", def->bridge_params.path_cost);
        if (def->bridge_params.port_priority)
            g_string_append_printf(s, "priority=%u\n", def->bridge_params.port_priority);
    }
    if (def->bond)
        g_string_append_printf(s, "slave-type=bond\nmaster=%s\n", def->bond);

    if (def->ipv6_mtubytes) {
        g_fprintf(stderr, "ERROR: %s: NetworkManager definitions do not support ipv6-mtu\n", def->id);
        exit(1);
    }

    if (def->type < NETPLAN_DEF_TYPE_VIRTUAL) {
        GString *link_str = NULL;

        link_str = g_string_new(NULL);

        g_string_append_printf(s, "\n[ethernet]\nwake-on-lan=%i\n", def->wake_on_lan ? 1 : 0);

        if (!def->set_name && def->match.mac) {
            g_string_append_printf(link_str, "mac-address=%s\n", def->match.mac);
        }
        if (def->set_mac) {
            g_string_append_printf(link_str, "cloned-mac-address=%s\n", def->set_mac);
        }
        if (def->mtubytes) {
            g_string_append_printf(link_str, "mtu=%d\n", def->mtubytes);
        }

        if (link_str->len > 0) {
            switch (def->type) {
                case NETPLAN_DEF_TYPE_WIFI:
                    g_string_append_printf(s, "\n[802-11-wireless]\n%s", link_str->str);  break;
                default:
                    g_string_append_printf(s, "\n[802-3-ethernet]\n%s", link_str->str);  break;
            }
        }

        g_string_free(link_str, TRUE);
    } else {
        GString *link_str = NULL;

        link_str = g_string_new(NULL);

        if (def->set_mac) {
            g_string_append_printf(link_str, "cloned-mac-address=%s\n", def->set_mac);
        }
        if (def->mtubytes) {
            g_string_append_printf(link_str, "mtu=%d\n", def->mtubytes);
        }

        if (link_str->len > 0) {
            g_string_append_printf(s, "\n[802-3-ethernet]\n%s", link_str->str);
        }

        g_string_free(link_str, TRUE);
    }

    if (def->type == NETPLAN_DEF_TYPE_VLAN) {
        g_assert(def->vlan_id < G_MAXUINT);
        g_assert(def->vlan_link != NULL);
        g_string_append_printf(s, "\n[vlan]\nid=%u\nparent=", def->vlan_id);
        if (def->vlan_link->has_match) {
            /* we need to refer to the parent's UUID as we don't have an
             * interface name with match: */
            maybe_generate_uuid(def->vlan_link);
            uuid_unparse(def->vlan_link->uuid, uuidstr);
            g_string_append_printf(s, "%s\n", uuidstr);
        } else {
            /* if we have an interface name, use that as parent */
            g_string_append_printf(s, "%s\n", def->vlan_link->id);
        }
    }

    if (def->type == NETPLAN_DEF_TYPE_BOND)
        write_bond_parameters(def, s);

    if (def->type == NETPLAN_DEF_TYPE_TUNNEL)
        write_tunnel_params(def, s);

    g_string_append(s, "\n[ipv4]\n");

    if (ap && ap->mode == NETPLAN_WIFI_MODE_AP)
        g_string_append(s, "method=shared\n");
    else if (def->dhcp4)
        g_string_append(s, "method=auto\n");
    else if (def->ip4_addresses)
        /* This requires adding at least one address (done below) */
        g_string_append(s, "method=manual\n");
    else if (def->type == NETPLAN_DEF_TYPE_TUNNEL)
        /* sit tunnels will not start in link-local apparently */
        g_string_append(s, "method=disabled\n");
    else
        /* Without any address, this is the only available mode */
        g_string_append(s, "method=link-local\n");

    if (def->ip4_addresses)
        for (unsigned i = 0; i < def->ip4_addresses->len; ++i)
            g_string_append_printf(s, "address%i=%s\n", i+1, g_array_index(def->ip4_addresses, char*, i));
    if (def->gateway4)
        g_string_append_printf(s, "gateway=%s\n", def->gateway4);
    if (def->ip4_nameservers) {
        g_string_append(s, "dns=");
        for (unsigned i = 0; i < def->ip4_nameservers->len; ++i)
            g_string_append_printf(s, "%s;", g_array_index(def->ip4_nameservers, char*, i));
        g_string_append(s, "\n");
    }

    /* We can only write search domains and routes if we have an address */
    if (def->ip4_addresses || def->dhcp4) {
        write_search_domains(def, s);
        write_routes(def, s, AF_INET);
    }

    if (!def->dhcp4_overrides.use_routes) {
        g_string_append(s, "ignore-auto-routes=true\n");
        g_string_append(s, "never-default=true\n");
    }

    if (def->dhcp4 && def->dhcp4_overrides.metric != NETPLAN_METRIC_UNSPEC)
        g_string_append_printf(s, "route-metric=%u\n", def->dhcp4_overrides.metric);

    if (def->dhcp6 || def->ip6_addresses || def->gateway6 || def->ip6_nameservers) {
        g_string_append(s, "\n[ipv6]\n");
        g_string_append(s, def->dhcp6 ? "method=auto\n" : "method=manual\n");
        if (def->ip6_addresses)
            for (unsigned i = 0; i < def->ip6_addresses->len; ++i)
                g_string_append_printf(s, "address%i=%s\n", i+1, g_array_index(def->ip6_addresses, char*, i));
        if (def->ip6_privacy)
            g_string_append(s, "ip6-privacy=2\n");
        if (def->gateway6)
            g_string_append_printf(s, "gateway=%s\n", def->gateway6);
        if (def->ip6_nameservers) {
            g_string_append(s, "dns=");
            for (unsigned i = 0; i < def->ip6_nameservers->len; ++i)
                g_string_append_printf(s, "%s;", g_array_index(def->ip6_nameservers, char*, i));
            g_string_append(s, "\n");
        }
        /* nm-settings(5) specifies search-domain for both [ipv4] and [ipv6] --
         * We need to specify it here for the IPv6-only case - see LP: #1786726 */
        write_search_domains(def, s);

        /* We can only write valid routes if there is a DHCPv6 or static IPv6 address */
        write_routes(def, s, AF_INET6);

        if (!def->dhcp6_overrides.use_routes) {
            g_string_append(s, "ignore-auto-routes=true\n");
            g_string_append(s, "never-default=true\n");
        }

        if (def->dhcp6_overrides.metric != NETPLAN_METRIC_UNSPEC)
            g_string_append_printf(s, "route-metric=%u\n", def->dhcp6_overrides.metric);
    }
    else {
        g_string_append(s, "\n[ipv6]\nmethod=ignore\n");
    }

    if (ap) {
        g_autofree char* escaped_ssid = g_uri_escape_string(ap->ssid, NULL, TRUE);
        conf_path = g_strjoin(NULL, "run/NetworkManager/system-connections/netplan-", def->id, "-", escaped_ssid, ".nmconnection", NULL);

        g_string_append_printf(s, "\n[wifi]\nssid=%s\nmode=%s\n", ap->ssid, wifi_mode_str(ap->mode));
        if (ap->has_auth) {
            write_wifi_auth_parameters(&ap->auth, s);
        }
    } else {
        conf_path = g_strjoin(NULL, "run/NetworkManager/system-connections/netplan-", def->id, ".nmconnection", NULL);
        if (def->has_auth) {
            write_dot1x_auth_parameters(&def->auth, s);
        }
    }

    /* NM connection files might contain secrets, and NM insists on tight permissions */
    orig_umask = umask(077);
    g_string_free_to_file(s, rootdir, conf_path, NULL);
    umask(orig_umask);
}

/**
 * Generate NetworkManager configuration in @rootdir/run/NetworkManager/ for a
 * particular NetplanNetDefinition.
 * @rootdir: If not %NULL, generate configuration in this root directory
 *           (useful for testing).
 */
void
write_nm_conf(NetplanNetDefinition* def, const char* rootdir)
{
    if (def->backend != NETPLAN_BACKEND_NM) {
        g_debug("NetworkManager: definition %s is not for us (backend %i)", def->id, def->backend);
        return;
    }

    if (def->match.driver && !def->set_name) {
        g_fprintf(stderr, "ERROR: %s: NetworkManager definitions do not support matching by driver\n", def->id);
        exit(1);
    }

    /* for wifi we need to create a separate connection file for every SSID */
    if (def->type == NETPLAN_DEF_TYPE_WIFI) {
        GHashTableIter iter;
        gpointer key;
        const NetplanWifiAccessPoint* ap;
        g_assert(def->access_points);
        g_hash_table_iter_init(&iter, def->access_points);
        while (g_hash_table_iter_next(&iter, &key, (gpointer) &ap))
            write_nm_conf_access_point(def, rootdir, ap);
    } else {
        g_assert(def->access_points == NULL);
        write_nm_conf_access_point(def, rootdir, NULL);
    }
}

static void
nd_append_non_nm_ids(gpointer data, gpointer str)
{
    const NetplanNetDefinition* nd = data;

    if (nd->backend != NETPLAN_BACKEND_NM) {
        if (nd->match.driver) {
            /* NM cannot match on drivers, so ignore these via udev rules */
            if (!udev_rules)
                udev_rules = g_string_new(NULL);
            g_string_append_printf(udev_rules, "ACTION==\"add|change\", SUBSYSTEM==\"net\", ENV{ID_NET_DRIVER}==\"%s\", ENV{NM_UNMANAGED}=\"1\"\n", nd->match.driver);
        } else {
            g_string_append_netdef_match((GString*) str, nd);
            g_string_append((GString*) str, ",");
        }
    }
}

void
write_nm_conf_finish(const char* rootdir)
{
    GString *s = NULL;
    gsize len;

    if (g_hash_table_size(netdefs) == 0)
        return;

    /* Set all devices not managed by us to unmanaged, so that NM does not
     * auto-connect and interferes */
    s = g_string_new("[keyfile]\n# devices managed by networkd\nunmanaged-devices+=");
    len = s->len;
    g_list_foreach(netdefs_ordered, nd_append_non_nm_ids, s);
    if (s->len > len)
        g_string_free_to_file(s, rootdir, "run/NetworkManager/conf.d/netplan.conf", NULL);
    else
        g_string_free(s, TRUE);

    /* write generated udev rules */
    if (udev_rules)
        g_string_free_to_file(udev_rules, rootdir, "run/udev/rules.d/90-netplan.rules", NULL);
}

/**
 * Clean up all generated configurations in @rootdir from previous runs.
 */
void
cleanup_nm_conf(const char* rootdir)
{
    g_autofree char* confpath = g_strjoin(NULL, rootdir ?: "", "/run/NetworkManager/conf.d/netplan.conf", NULL);
    g_autofree char* global_manage_path = g_strjoin(NULL, rootdir ?: "", "/run/NetworkManager/conf.d/10-globally-managed-devices.conf", NULL);
    unlink(confpath);
    unlink(global_manage_path);
    unlink_glob(rootdir, "/run/NetworkManager/system-connections/netplan-*");
}<|MERGE_RESOLUTION|>--- conflicted
+++ resolved
@@ -79,13 +79,9 @@
     switch (type) {
         case NETPLAN_DEF_TYPE_ETHERNET:
             return "ethernet";
-<<<<<<< HEAD
+        case NETPLAN_DEF_TYPE_GSM:
+            return "gsm";
         case NETPLAN_DEF_TYPE_WIFI:
-=======
-        case ND_GSM:
-            return "gsm";
-        case ND_WIFI:
->>>>>>> 0c067435
             return "wifi";
         case NETPLAN_DEF_TYPE_BRIDGE:
             return "bridge";
@@ -429,7 +425,7 @@
         if (def->type == NETPLAN_DEF_TYPE_BRIDGE)
             write_bridge_params(def, s);
     }
-    if (def->type == ND_GSM) {
+    if (def->type == NETPLAN_DEF_TYPE_GSM) {
         g_string_append_printf(s, "\n[gsm]\n");
 
         /* Use NetworkManager's auto configuration feature if no APN, username, or password is specified */
