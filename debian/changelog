--- conflicted
+++ resolved
@@ -1,8 +1,12 @@
-<<<<<<< HEAD
 nplan (0.31) UNRELEASED; urgency=medium
 
+  [ Mathieu Trudel-Lapierre ]
   * src/nm.c: generate a UUID for a connection only as needed; when we're
     dealing with NM VLANs.
+
+  [ Dimitri John Ledkov ]
+  * Reload udevd to invalidate configuration cache of .rules/.link files
+    as generate step may have changed them. LP: #1669564
 
  -- Mathieu Trudel-Lapierre <cyphermox@ubuntu.com>  Fri, 20 Oct 2017 15:59:39 -0400
 
@@ -13,14 +17,6 @@
     make sure they do not delay boot when configured. (LP: #1664844)
 
  -- Mathieu Trudel-Lapierre <cyphermox@ubuntu.com>  Wed, 11 Oct 2017 21:26:48 -0400
-=======
-nplan (0.30) UNRELEASED; urgency=medium
-
-  * Reload udevd to invalidate configuration cache of .rules/.link files
-    as generate step may have changed them. LP: #1669564
-
- -- Dimitri John Ledkov <xnox@ubuntu.com>  Wed, 11 Oct 2017 18:47:12 +0100
->>>>>>> f4b0c542
 
 nplan (0.29) artful; urgency=medium
 
